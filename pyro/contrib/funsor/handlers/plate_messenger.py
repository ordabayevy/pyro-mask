--- conflicted
+++ resolved
@@ -340,30 +340,19 @@
                 ]
                 self._suffixes.extend(time_slices)
                 for self._suffix, self._indices in zip(time_slices, time_indices):
-<<<<<<< HEAD
                     yield (self._suffix, self._indices)
-        self._markov_chain(name=self.name, markov_vars=self._markov_vars, suffixes=self._suffixes)
-=======
-                    yield self._indices
         self._markov_chain(
             name=self.name, markov_vars=self._markov_vars, suffixes=self._suffixes
         )
->>>>>>> 9f67c43d
 
     def _pyro_sample(self, msg):
         if type(msg["fn"]).__name__ == "_Subsample":
             return
         BroadcastMessenger._pyro_sample(msg)
         # replace tensor suffix with a nice slice suffix
-<<<<<<< HEAD
         #  if isinstance(self._suffix, slice):
         #      assert msg["name"].endswith(str(self._indices))
         #      msg["name"] = msg["name"][:-len(str(self._indices))] + str(self._suffix)
-=======
-        if isinstance(self._suffix, slice):
-            assert msg["name"].endswith(str(self._indices))
-            msg["name"] = msg["name"][: -len(str(self._indices))] + str(self._suffix)
->>>>>>> 9f67c43d
         if str(self._suffix) != str(self._suffixes[-1]):
             # _do_not_score: record these sites when tracing for use with replay,
             # but do not include them in ELBO computation.
