# Copyright Contributors to the Pyro project.
# SPDX-License-Identifier: Apache-2.0

import funsor
import torch

from pyro.contrib.funsor.handlers.primitives import to_funsor
from pyro.contrib.funsor.handlers.runtime import _DIM_STACK
from pyro.poutine.subsample_messenger import _Subsample
from pyro.poutine.trace_messenger import TraceMessenger as OrigTraceMessenger


def _mask_fn(fn, mask):
    if mask is not None:
        mask = torch.as_tensor(mask)  # FIXME support mask=False in funsor.distributions
        fn = fn.mask(mask)
    return fn


class TraceMessenger(OrigTraceMessenger):
    """
    Setting ``pack_online=True`` packs online instead of after the fact,
    converting all distributions and values to Funsors as soon as they are available.

    Setting ``pack_online=False`` computes information necessary to do packing after execution.
    Each sample site is annotated with a ``dim_to_name`` dictionary,
    which can be passed directly to :func:`~pyro.contrib.funsor.to_funsor`.
    """

    def __init__(self, graph_type=None, param_only=None, pack_online=True):
        super().__init__(graph_type=graph_type, param_only=param_only)
        self.pack_online = True if pack_online is None else pack_online

    def _pyro_post_sample(self, msg):
        if msg["name"] in self.trace:
            return
        if "funsor" not in msg:
            msg["funsor"] = {}
        if isinstance(msg["fn"], _Subsample):
            return super()._pyro_post_sample(msg)
        if self.pack_online:
<<<<<<< HEAD
            #  if "fn" not in msg["funsor"]:
            #      fn_masked = _mask_fn(msg["fn"], msg["mask"])
            #      msg["funsor"]["fn"] = to_funsor(fn_masked, funsor.Real)(value=msg["name"])
            #  if "value" not in msg["funsor"]:
            #      # value_output = funsor.Reals[getattr(msg["fn"], "event_shape", ())]
            #      msg["funsor"]["value"] = to_funsor(msg["value"], msg["funsor"]["fn"].inputs[msg["name"]])
            if "log_prob" not in msg["funsor"] and \
                    not msg["infer"].get("_do_not_trace") and \
                    not msg["infer"].get("_do_not_score", False):
=======
            if "fn" not in msg["funsor"]:
                fn_masked = _mask_fn(msg["fn"], msg["mask"])
                msg["funsor"]["fn"] = to_funsor(fn_masked, funsor.Real)(
                    value=msg["name"]
                )
            if "value" not in msg["funsor"]:
                # value_output = funsor.Reals[getattr(msg["fn"], "event_shape", ())]
                msg["funsor"]["value"] = to_funsor(
                    msg["value"], msg["funsor"]["fn"].inputs[msg["name"]]
                )
            if (
                "log_prob" not in msg["funsor"]
                and not msg["infer"].get("_do_not_trace")
                and not msg["infer"].get("_do_not_score", False)
            ):
>>>>>>> 9f67c43d
                # optimization: don't perform this tensor op unless we have to
                fn_masked = _mask_fn(msg["fn"], msg["mask"])
                msg["funsor"]["log_prob"] = to_funsor(
                    fn_masked.log_prob(msg["value"]), output=funsor.Real
                )
                # TODO support this pattern which uses funsor directly - blocked by casting issues
                # msg["funsor"]["log_prob"] = msg["funsor"]["fn"](**{msg["name"]: msg["funsor"]["value"]})
            if msg["scale"] is not None and "scale" not in msg["funsor"]:
                msg["funsor"]["scale"] = to_funsor(msg["scale"], output=funsor.Real)
        else:
            # this logic has the same side effect on the _DIM_STACK as the above,
            # but does not perform any tensor or funsor operations.
            msg["funsor"]["dim_to_name"] = _DIM_STACK.names_from_batch_shape(
                msg["fn"].batch_shape
            )
            msg["funsor"]["dim_to_name"].update(
                _DIM_STACK.names_from_batch_shape(
                    msg["value"].shape[
                        : len(msg["value"]).shape - len(msg["fn"].event_shape)
                    ]
                )
            )
        return super()._pyro_post_sample(msg)

    def _pyro_post_markov_chain(self, msg):
        # add step information to the trace
        self.trace.add_node(msg["name"], **msg.copy())<|MERGE_RESOLUTION|>--- conflicted
+++ resolved
@@ -39,33 +39,21 @@
         if isinstance(msg["fn"], _Subsample):
             return super()._pyro_post_sample(msg)
         if self.pack_online:
-<<<<<<< HEAD
             #  if "fn" not in msg["funsor"]:
             #      fn_masked = _mask_fn(msg["fn"], msg["mask"])
-            #      msg["funsor"]["fn"] = to_funsor(fn_masked, funsor.Real)(value=msg["name"])
+            #      msg["funsor"]["fn"] = to_funsor(fn_masked, funsor.Real)(
+            #          value=msg["name"]
+            #      )
             #  if "value" not in msg["funsor"]:
             #      # value_output = funsor.Reals[getattr(msg["fn"], "event_shape", ())]
-            #      msg["funsor"]["value"] = to_funsor(msg["value"], msg["funsor"]["fn"].inputs[msg["name"]])
-            if "log_prob" not in msg["funsor"] and \
-                    not msg["infer"].get("_do_not_trace") and \
-                    not msg["infer"].get("_do_not_score", False):
-=======
-            if "fn" not in msg["funsor"]:
-                fn_masked = _mask_fn(msg["fn"], msg["mask"])
-                msg["funsor"]["fn"] = to_funsor(fn_masked, funsor.Real)(
-                    value=msg["name"]
-                )
-            if "value" not in msg["funsor"]:
-                # value_output = funsor.Reals[getattr(msg["fn"], "event_shape", ())]
-                msg["funsor"]["value"] = to_funsor(
-                    msg["value"], msg["funsor"]["fn"].inputs[msg["name"]]
-                )
+            #      msg["funsor"]["value"] = to_funsor(
+            #          msg["value"], msg["funsor"]["fn"].inputs[msg["name"]]
+            #      )
             if (
                 "log_prob" not in msg["funsor"]
                 and not msg["infer"].get("_do_not_trace")
                 and not msg["infer"].get("_do_not_score", False)
             ):
->>>>>>> 9f67c43d
                 # optimization: don't perform this tensor op unless we have to
                 fn_masked = _mask_fn(msg["fn"], msg["mask"])
                 msg["funsor"]["log_prob"] = to_funsor(
