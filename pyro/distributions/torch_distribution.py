--- conflicted
+++ resolved
@@ -8,17 +8,11 @@
 from torch.distributions.kl import kl_divergence, register_kl
 
 import pyro.distributions.torch
-<<<<<<< HEAD
-from pyro.distributions.distribution import Distribution
-from pyro.distributions.score_parts import ScoreParts
-from pyro.distributions.util import broadcast_shape, mask_tensor
-=======
 
 from . import constraints
 from .distribution import Distribution
 from .score_parts import ScoreParts
-from .util import broadcast_shape, scale_and_mask
->>>>>>> 74754e4d
+from .util import broadcast_shape, mask_tensor
 
 
 class TorchDistributionMixin(Distribution):
@@ -318,19 +312,9 @@
 
     def expand(self, batch_shape, _instance=None):
         batch_shape = torch.Size(batch_shape)
-<<<<<<< HEAD
         base_dist = self.base_dist.expand(batch_shape)
         mask = self._mask
         new = MaskedDistribution(base_dist, mask)
-=======
-        new.base_dist = self.base_dist.expand(batch_shape)
-        new._mask = self._mask
-        if isinstance(new._mask, torch.Tensor):
-            new._mask = new._mask.expand(batch_shape)
-        super(MaskedDistribution, new).__init__(
-            batch_shape, self.event_shape, validate_args=False
-        )
->>>>>>> 74754e4d
         new._validate_args = self._validate_args
         return new
 
