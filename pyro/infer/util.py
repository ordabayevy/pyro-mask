# Copyright (c) 2017-2019 Uber Technologies, Inc.
# SPDX-License-Identifier: Apache-2.0

import math
import numbers
from collections import Counter, defaultdict
from contextlib import contextmanager

import torch
from opt_einsum import shared_intermediates
from opt_einsum.sharing import count_cached_ops

from pyro.distributions.util import is_identically_zero
from pyro.ops import packed
from pyro.ops.einsum.adjoint import require_backward
from pyro.ops.rings import MarginalRing
from pyro.poutine.util import site_is_subsample

_VALIDATION_ENABLED = __debug__
LAST_CACHE_SIZE = [Counter()]  # for profiling


def enable_validation(is_validate):
    global _VALIDATION_ENABLED
    _VALIDATION_ENABLED = is_validate


def is_validation_enabled():
    return _VALIDATION_ENABLED


@contextmanager
def validation_enabled(is_validate=True):
    old = is_validation_enabled()
    try:
        enable_validation(is_validate)
        yield
    finally:
        enable_validation(old)


def torch_item(x):
    """
    Like ``x.item()`` for a :class:`~torch.Tensor`, but also works with numbers.
    """
    return x if isinstance(x, numbers.Number) else x.item()


def torch_backward(x, retain_graph=None):
    """
    Like ``x.backward()`` for a :class:`~torch.Tensor`, but also accepts
    numbers and tensors without grad_fn (resulting in a no-op)
    """
    if torch.is_tensor(x) and x.grad_fn:
        x.backward(retain_graph=retain_graph)


def torch_exp(x):
    """
    Like ``x.exp()`` for a :class:`~torch.Tensor`, but also accepts
    numbers.
    """
    if torch.is_tensor(x):
        return torch.exp(x)
    else:
        return math.exp(x)


def torch_sum(tensor, dims):
    """
    Like :func:`torch.sum` but sum out dims only if they exist.
    """
    assert all(d < 0 for d in dims)
    leftmost = -tensor.dim()
    dims = [d for d in dims if leftmost <= d]
    return tensor.sum(dims) if dims else tensor


def zero_grads(tensors):
    """
    Sets gradients of list of Tensors to zero in place
    """
    for p in tensors:
        if p.grad is not None:
            p.grad = torch.zeros_like(p.grad)


def get_plate_stacks(trace):
    """
    This builds a dict mapping site name to a set of plate stacks.  Each
    plate stack is a list of :class:`CondIndepStackFrame`s corresponding to
    an :class:`plate`.  This information is used by :class:`Trace_ELBO` and
    :class:`TraceGraph_ELBO`.
    """
    return {
        name: [f for f in node["cond_indep_stack"] if f.vectorized]
        for name, node in trace.nodes.items()
        if node["type"] == "sample" and not site_is_subsample(node)
    }


def get_dependent_plate_dims(sites):
    """
    Return a list of unique dims for plates that are not common to all sites.
    """
    plate_sets = [
        site["cond_indep_stack"] for site in sites if site["type"] == "sample"
    ]
    all_plates = set().union(*plate_sets)
    common_plates = all_plates.intersection(*plate_sets)
    sum_plates = all_plates - common_plates
    sum_dims = sorted({f.dim for f in sum_plates if f.dim is not None})
    return sum_dims


class MultiFrameTensor(dict):
    """
    A container for sums of Tensors among different :class:`plate` contexts.

    Used in :class:`~pyro.infer.tracegraph_elbo.TraceGraph_ELBO` to simplify
    downstream cost computation logic.

    Example::

        downstream_cost = MultiFrameTensor()
        for site in downstream_nodes:
            downstream_cost.add((site["cond_indep_stack"], site["log_prob"]))
        downstream_cost.add(*other_costs.items())  # add in bulk
        summed = downstream_cost.sum_to(target_site["cond_indep_stack"])
    """

    def __init__(self, *items):
        super().__init__()
        self.add(*items)

    def add(self, *items):
        """
        Add a collection of (cond_indep_stack, tensor) pairs. Keys are
        ``cond_indep_stack``s, i.e. tuples of :class:`CondIndepStackFrame`s.
        Values are :class:`torch.Tensor`s.
        """
        for cond_indep_stack, value in items:
            frames = frozenset(f for f in cond_indep_stack if f.vectorized)
            assert all(f.dim < 0 and -value.dim() <= f.dim for f in frames)
            if frames in self:
                self[frames] = self[frames] + value
            else:
                self[frames] = value

    def sum_to(self, target_frames):
        total = None
        for frames, value in self.items():
            for f in frames:
                if f not in target_frames and value.shape[f.dim] != 1:
                    value = value.sum(f.dim, True)
            while value.shape and value.shape[0] == 1:
                value = value.squeeze(0)
            total = value if total is None else total + value
        return 0.0 if total is None else total

    def __repr__(self):
        return "%s(%s)" % (
            type(self).__name__,
            ",\n\t".join(["({}, ...)".format(frames) for frames in self]),
        )


def compute_site_dice_factor(site):
    log_denom = 0
    log_prob = site["packed"]["score_parts"].score_function  # not scaled by subsampling
    dims = getattr(log_prob, "_pyro_dims", "")
    if site["infer"].get("enumerate"):
        num_samples = site["infer"].get("num_samples")
        if num_samples is not None:  # site was multiply sampled
            if not is_identically_zero(log_prob):
                log_prob = log_prob - log_prob.detach()
            log_prob = log_prob - math.log(num_samples)
            if not isinstance(log_prob, torch.Tensor):
                log_prob = torch.tensor(float(log_prob), device=site["value"].device)
            log_prob._pyro_dims = dims
            # I don't know why the following broadcast is needed, but it makes tests pass:
            log_prob, _ = packed.broadcast_all(log_prob, site["packed"]["log_prob"])
        elif site["infer"]["enumerate"] == "sequential":
            log_denom = math.log(site["infer"].get("_enum_total", num_samples))
    else:  # site was monte carlo sampled
        if not is_identically_zero(log_prob):
            log_prob = log_prob - log_prob.detach()
            log_prob._pyro_dims = dims

    return log_prob, log_denom


class Dice:
    """
    An implementation of the DiCE operator compatible with Pyro features.

    This implementation correctly handles:
    - scaled log-probability due to subsampling
    - independence in different ordinals due to plate
    - weights due to parallel and sequential enumeration
    - weights due to local multiple sampling

    This assumes restricted dependency structure on the model and guide:
    variables outside of an :class:`~pyro.plate` can never depend on
    variables inside that :class:`~pyro.plate`.

    References:
    [1] Jakob Foerster, Greg Farquhar, Maruan Al-Shedivat, Tim Rocktaeschel,
        Eric P. Xing, Shimon Whiteson (2018)
        "DiCE: The Infinitely Differentiable Monte-Carlo Estimator"
        https://arxiv.org/abs/1802.05098
    [2] Laurence Aitchison (2018)
        "Tensor Monte Carlo: particle methods for the GPU era"
        https://arxiv.org/abs/1806.08593

    :param pyro.poutine.trace.Trace guide_trace: A guide trace.
    :param ordering: A dictionary mapping model site names to ordinal values.
        Ordinal values may be any type that is (1) ``<=`` comparable and (2)
        hashable; the canonical ordinal is a ``frozenset`` of site names.
    """

    def __init__(self, guide_trace, ordering):
        log_denoms = defaultdict(
            float
        )  # avoids double-counting when sequentially enumerating
        log_probs = defaultdict(list)  # accounts for upstream probabilties

        for name, site in guide_trace.nodes.items():
            if site["type"] != "sample":
                continue

            ordinal = ordering[name]
            log_prob, log_denom = compute_site_dice_factor(site)
            if not is_identically_zero(log_prob):
                log_probs[ordinal].append(log_prob)
            if not is_identically_zero(log_denom):
                log_denoms[ordinal] += log_denom

        self.log_denom = log_denoms
        self.log_probs = log_probs

    def _get_log_factors(self, target_ordinal):
        """
        Returns a list of DiCE factors at a given ordinal.
        """
        log_denom = 0
        for ordinal, term in self.log_denom.items():
            if not ordinal <= target_ordinal:  # not downstream
                log_denom += term  # term = log(# times this ordinal is counted)

        log_factors = [] if is_identically_zero(log_denom) else [-log_denom]
        for ordinal, terms in self.log_probs.items():
            if ordinal <= target_ordinal:  # upstream
                log_factors.extend(terms)  # terms = [log(dice weight of this ordinal)]

        return log_factors

    def compute_expectation(self, costs):
        """
        Returns a differentiable expected cost, summing over costs at given ordinals.

        :param dict costs: A dict mapping ordinals to lists of cost tensors
        :returns: a scalar expected cost
        :rtype: torch.Tensor or float
        """
        # Share computation across all cost terms.
        with shared_intermediates() as cache:
            ring = MarginalRing(cache=cache)
            expected_cost = 0.0
            for ordinal, cost_terms in costs.items():
                log_factors = self._get_log_factors(ordinal)
                scale = math.exp(
                    sum(x for x in log_factors if not isinstance(x, torch.Tensor))
                )
                log_factors = [x for x in log_factors if isinstance(x, torch.Tensor)]

                # Collect log_prob terms to query for marginal probability.
                queries = {frozenset(cost._pyro_dims): None for cost in cost_terms}
                for log_factor in log_factors:
                    key = frozenset(log_factor._pyro_dims)
                    if queries.get(key, False) is None:
                        queries[key] = log_factor
                # Ensure a query exists for each cost term.
                for cost in cost_terms:
                    key = frozenset(cost._pyro_dims)
                    if queries[key] is None:
                        query = torch.zeros_like(cost)
                        query._pyro_dims = cost._pyro_dims
                        log_factors.append(query)
                        queries[key] = query

                # Perform sum-product contraction. Note that plates never need to be
                # product-contracted due to our plate-based dependency ordering.
                sum_dims = set().union(*(x._pyro_dims for x in log_factors)) - ordinal
                for query in queries.values():
                    require_backward(query)
                root = ring.sumproduct(log_factors, sum_dims)
                root._pyro_backward()
                probs = {
                    key: query._pyro_backward_result.exp()
                    for key, query in queries.items()
                }

                # Aggregate prob * cost terms.
                for cost in cost_terms:
                    key = frozenset(cost._pyro_dims)
                    prob = probs[key]
                    prob._pyro_dims = queries[key]._pyro_dims
                    mask = prob > 0
                    if torch._C._get_tracing_state() or not mask.all():
                        mask._pyro_dims = prob._pyro_dims
                        cost, prob, mask = packed.broadcast_all(cost, prob, mask)
                        prob = prob.masked_select(mask)
                        cost = cost.masked_select(mask)
                    else:
                        cost, prob = packed.broadcast_all(cost, prob)
<<<<<<< HEAD
                    if prob.dim():
                        expected_cost = expected_cost + scale * torch.tensordot(prob, cost, prob.dim())
                    else:
                        expected_cost = expected_cost + scale * prob * cost
=======
                    expected_cost = expected_cost + scale * _fulldot(prob, cost)
>>>>>>> 9f67c43d

        LAST_CACHE_SIZE[0] = count_cached_ops(cache)
        return expected_cost


def _fulldot(x, y):
    assert x.dim() == y.dim()
    if x.dim() == 0:
        return x * y
    return torch.tensordot(x, y, dims=x.dim())


def check_fully_reparametrized(guide_site):
    log_prob, score_function_term, entropy_term = guide_site["score_parts"]
    fully_rep = (
        guide_site["fn"].has_rsample
        and not is_identically_zero(entropy_term)
        and is_identically_zero(score_function_term)
    )
    if not fully_rep:
        raise NotImplementedError(
            "All distributions in the guide must be fully reparameterized."
        )<|MERGE_RESOLUTION|>--- conflicted
+++ resolved
@@ -314,14 +314,7 @@
                         cost = cost.masked_select(mask)
                     else:
                         cost, prob = packed.broadcast_all(cost, prob)
-<<<<<<< HEAD
-                    if prob.dim():
-                        expected_cost = expected_cost + scale * torch.tensordot(prob, cost, prob.dim())
-                    else:
-                        expected_cost = expected_cost + scale * prob * cost
-=======
                     expected_cost = expected_cost + scale * _fulldot(prob, cost)
->>>>>>> 9f67c43d
 
         LAST_CACHE_SIZE[0] = count_cached_ops(cache)
         return expected_cost
