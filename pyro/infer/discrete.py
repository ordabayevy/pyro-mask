--- conflicted
+++ resolved
@@ -75,15 +75,7 @@
             )
             # For sites that depend on an enumerated variable, we need to apply
             # the mask but not the scale when sampling.
-<<<<<<< HEAD
             log_prob = node["packed"]["unscaled_log_prob"]
-=======
-            if "masked_log_prob" not in node["packed"]:
-                node["packed"]["masked_log_prob"] = packed.scale_and_mask(
-                    node["packed"]["unscaled_log_prob"], mask=node["packed"]["mask"]
-                )
-            log_prob = node["packed"]["masked_log_prob"]
->>>>>>> 74754e4d
             sum_dims.update(frozenset(log_prob._pyro_dims) - ordinal)
             if sum_dims.isdisjoint(log_prob._pyro_dims):
                 continue
