# Copyright (c) 2017-2019 Uber Technologies, Inc.
# SPDX-License-Identifier: Apache-2.0

import torch

<<<<<<< HEAD
from pyro.util import ignore_jit_warnings
from pyro.poutine.subsample_messenger import _Subsample
from pyro.distributions.torch_distribution import MaskedDistribution

=======
>>>>>>> 74754e4d
from .messenger import Messenger


class MaskMessenger(Messenger):
    """
    Given a stochastic function with some batched sample statements and
    masking tensor, mask out some of the sample statements elementwise.

    :param fn: a stochastic function (callable containing Pyro primitive calls)
    :param torch.BoolTensor mask: a ``{0,1}``-valued masking tensor
        (1 includes a site, 0 excludes a site)
    :returns: stochastic function decorated with a :class:`~pyro.poutine.scale_messenger.MaskMessenger`
    """

    def __init__(self, mask):
        if isinstance(mask, torch.Tensor):
            if mask.dtype != torch.bool:
                raise ValueError(
                    "Expected mask to be a BoolTensor but got {}".format(type(mask))
                )

        elif mask not in (True, False):
            raise ValueError(
                "Expected mask to be a boolean but got {}".format(type(mask))
            )
        super().__init__()
        self.mask = mask

    def _process_message(self, msg):
<<<<<<< HEAD
        if msg["done"] or msg["type"] != "sample" or isinstance(msg["fn"], _Subsample):
            return None

        msg["fn"] = MaskedDistribution(msg["fn"], self.mask)
=======
        msg["mask"] = self.mask if msg["mask"] is None else msg["mask"] & self.mask
>>>>>>> 74754e4d
        return None<|MERGE_RESOLUTION|>--- conflicted
+++ resolved
@@ -3,13 +3,9 @@
 
 import torch
 
-<<<<<<< HEAD
-from pyro.util import ignore_jit_warnings
+from pyro.distributions.torch_distribution import MaskedDistribution
 from pyro.poutine.subsample_messenger import _Subsample
-from pyro.distributions.torch_distribution import MaskedDistribution
 
-=======
->>>>>>> 74754e4d
 from .messenger import Messenger
 
 
@@ -39,12 +35,10 @@
         self.mask = mask
 
     def _process_message(self, msg):
-<<<<<<< HEAD
         if msg["done"] or msg["type"] != "sample" or isinstance(msg["fn"], _Subsample):
             return None
 
+        if msg["infer"].get("enumerate") is not None:
+            return None
         msg["fn"] = MaskedDistribution(msg["fn"], self.mask)
-=======
-        msg["mask"] = self.mask if msg["mask"] is None else msg["mask"] & self.mask
->>>>>>> 74754e4d
         return None