# Copyright (c) 2017-2019 Uber Technologies, Inc.
# SPDX-License-Identifier: Apache-2.0

import sys
from collections import OrderedDict

import opt_einsum

from pyro.distributions.score_parts import ScoreParts
from pyro.distributions.util import scale_tensor
from pyro.ops.packed import pack
from pyro.poutine.util import is_validation_enabled
from pyro.util import warn_if_inf, warn_if_nan


class Trace:
    """
    Graph data structure denoting the relationships amongst different pyro primitives
    in the execution trace.

    An execution trace of a Pyro program is a record of every call
    to ``pyro.sample()`` and ``pyro.param()`` in a single execution of that program.
    Traces are directed graphs whose nodes represent primitive calls or input/output,
    and whose edges represent conditional dependence relationships
    between those primitive calls. They are created and populated by ``poutine.trace``.

    Each node (or site) in a trace contains the name, input and output value of the site,
    as well as additional metadata added by inference algorithms or user annotation.
    In the case of ``pyro.sample``, the trace also includes the stochastic function
    at the site, and any observed data added by users.

    Consider the following Pyro program:

        >>> def model(x):
        ...     s = pyro.param("s", torch.tensor(0.5))
        ...     z = pyro.sample("z", dist.Normal(x, s))
        ...     return z ** 2

    We can record its execution using ``pyro.poutine.trace``
    and use the resulting data structure to compute the log-joint probability
    of all of the sample sites in the execution or extract all parameters.

        >>> trace = pyro.poutine.trace(model).get_trace(0.0)
        >>> logp = trace.log_prob_sum()
        >>> params = [trace.nodes[name]["value"].unconstrained() for name in trace.param_nodes]

    We can also inspect or manipulate individual nodes in the trace.
    ``trace.nodes`` contains a ``collections.OrderedDict``
    of site names and metadata corresponding to ``x``, ``s``, ``z``, and the return value:

        >>> list(name for name in trace.nodes.keys())  # doctest: +SKIP
        ["_INPUT", "s", "z", "_RETURN"]

    Values of ``trace.nodes`` are dictionaries of node metadata:

        >>> trace.nodes["z"]  # doctest: +SKIP
        {'type': 'sample', 'name': 'z', 'is_observed': False,
         'fn': Normal(), 'value': tensor(0.6480), 'args': (), 'kwargs': {},
         'infer': {}, 'scale': 1.0, 'cond_indep_stack': (),
         'done': True, 'stop': False, 'continuation': None}

    ``'infer'`` is a dictionary of user- or algorithm-specified metadata.
    ``'args'`` and ``'kwargs'`` are the arguments passed via ``pyro.sample``
    to ``fn.__call__`` or ``fn.log_prob``.
    ``'scale'`` is used to scale the log-probability of the site when computing the log-joint.
    ``'cond_indep_stack'`` contains data structures corresponding to ``pyro.plate`` contexts
    appearing in the execution.
    ``'done'``, ``'stop'``, and ``'continuation'`` are only used by Pyro's internals.

    :param string graph_type: string specifying the kind of trace graph to construct
    """

    def __init__(self, graph_type="flat"):
        assert graph_type in ("flat", "dense"), "{} not a valid graph type".format(
            graph_type
        )
        self.graph_type = graph_type
        self.nodes = OrderedDict()
        self._succ = OrderedDict()
        self._pred = OrderedDict()

    def __contains__(self, name):
        return name in self.nodes

    def __iter__(self):
        return iter(self.nodes.keys())

    def __len__(self):
        return len(self.nodes)

    @property
    def edges(self):
        for site, adj_nodes in self._succ.items():
            for adj_node in adj_nodes:
                yield site, adj_node

    def add_node(self, site_name, **kwargs):
        """
        :param string site_name: the name of the site to be added

        Adds a site to the trace.

        Raises an error when attempting to add a duplicate node
        instead of silently overwriting.
        """
        if site_name in self:
            site = self.nodes[site_name]
            if site["type"] != kwargs["type"]:
                # Cannot sample or observe after a param statement.
                raise RuntimeError(
                    "{} is already in the trace as a {}".format(site_name, site["type"])
                )
            elif kwargs["type"] != "param":
                # Cannot sample after a previous sample statement.
                raise RuntimeError(
                    "Multiple {} sites named '{}'".format(kwargs["type"], site_name)
                )

        # XXX should copy in case site gets mutated, or dont bother?
        self.nodes[site_name] = kwargs
        self._pred[site_name] = set()
        self._succ[site_name] = set()

    def add_edge(self, site1, site2):
        for site in (site1, site2):
            if site not in self.nodes:
                self.add_node(site)
        self._succ[site1].add(site2)
        self._pred[site2].add(site1)

    def remove_node(self, site_name):
        self.nodes.pop(site_name)
        for p in self._pred[site_name]:
            self._succ[p].remove(site_name)
        for s in self._succ[site_name]:
            self._pred[s].remove(site_name)
        self._pred.pop(site_name)
        self._succ.pop(site_name)

    def predecessors(self, site_name):
        return self._pred[site_name]

    def successors(self, site_name):
        return self._succ[site_name]

    def copy(self):
        """
        Makes a shallow copy of self with nodes and edges preserved.
        """
        new_tr = Trace(graph_type=self.graph_type)
        new_tr.nodes.update(self.nodes)
        new_tr._succ.update(self._succ)
        new_tr._pred.update(self._pred)
        return new_tr

    def _dfs(self, site, visited):
        if site in visited:
            return
        for s in self._succ[site]:
            for node in self._dfs(s, visited):
                yield node
        visited.add(site)
        yield site

    def topological_sort(self, reverse=False):
        """
        Return a list of nodes (site names) in topologically sorted order.

        :param bool reverse: Return the list in reverse order.
        :return: list of topologically sorted nodes (site names).
        """
        visited = set()
        top_sorted = []
        for s in self._succ:
            for node in self._dfs(s, visited):
                top_sorted.append(node)
        return top_sorted if reverse else list(reversed(top_sorted))

    def log_prob_sum(self, site_filter=lambda name, site: True):
        """
        Compute the site-wise log probabilities of the trace.
        Each ``log_prob`` has shape equal to the corresponding ``batch_shape``.
        Each ``log_prob_sum`` is a scalar.
        The computation of ``log_prob_sum`` is memoized.

        :returns: total log probability.
        :rtype: torch.Tensor
        """
        result = 0.0
        for name, site in self.nodes.items():
            if site["type"] == "sample" and site_filter(name, site):
                if "log_prob_sum" in site:
                    log_p = site["log_prob_sum"]
                else:
                    try:
                        log_p = site["fn"].log_prob(
                            site["value"], *site["args"], **site["kwargs"]
                        )
                    except ValueError as e:
                        _, exc_value, traceback = sys.exc_info()
                        shapes = self.format_shapes(last_site=site["name"])
<<<<<<< HEAD
                        raise ValueError("Error while computing log_prob_sum at site '{}':\n{}\n"
                                         .format(name, exc_value, shapes)).with_traceback(traceback)
                    log_p = scale_tensor(log_p, site["scale"]).sum()
=======
                        raise ValueError(
                            "Error while computing log_prob_sum at site '{}':\n{}\n{}\n".format(
                                name, exc_value, shapes
                            )
                        ).with_traceback(traceback) from e
                    log_p = scale_and_mask(log_p, site["scale"], site["mask"]).sum()
>>>>>>> 74754e4d
                    site["log_prob_sum"] = log_p
                    if is_validation_enabled():
                        warn_if_nan(log_p, "log_prob_sum at site '{}'".format(name))
                        warn_if_inf(
                            log_p,
                            "log_prob_sum at site '{}'".format(name),
                            allow_neginf=True,
                        )
                result = result + log_p
        return result

    def compute_log_prob(self, site_filter=lambda name, site: True):
        """
        Compute the site-wise log probabilities of the trace.
        Each ``log_prob`` has shape equal to the corresponding ``batch_shape``.
        Each ``log_prob_sum`` is a scalar.
        Both computations are memoized.
        """
        for name, site in self.nodes.items():
            if site["type"] == "sample" and site_filter(name, site):
                if "log_prob" not in site:
                    try:
                        log_p = site["fn"].log_prob(
                            site["value"], *site["args"], **site["kwargs"]
                        )
                    except ValueError as e:
                        _, exc_value, traceback = sys.exc_info()
                        shapes = self.format_shapes(last_site=site["name"])
                        raise ValueError(
                            "Error while computing log_prob at site '{}':\n{}\n{}".format(
                                name, exc_value, shapes
                            )
                        ).with_traceback(traceback) from e
                    site["unscaled_log_prob"] = log_p
                    log_p = scale_tensor(log_p, site["scale"])
                    site["log_prob"] = log_p
                    site["log_prob_sum"] = log_p.sum()
                    if is_validation_enabled():
                        warn_if_nan(
                            site["log_prob_sum"],
                            "log_prob_sum at site '{}'".format(name),
                        )
                        warn_if_inf(
                            site["log_prob_sum"],
                            "log_prob_sum at site '{}'".format(name),
                            allow_neginf=True,
                        )

    def compute_score_parts(self):
        """
        Compute the batched local score parts at each site of the trace.
        Each ``log_prob`` has shape equal to the corresponding ``batch_shape``.
        Each ``log_prob_sum`` is a scalar.
        All computations are memoized.
        """
        for name, site in self.nodes.items():
            if site["type"] == "sample" and "score_parts" not in site:
                # Note that ScoreParts overloads the multiplication operator
                # to correctly scale each of its three parts.
                try:
                    value = site["fn"].score_parts(
                        site["value"], *site["args"], **site["kwargs"]
                    )
                except ValueError as e:
                    _, exc_value, traceback = sys.exc_info()
                    shapes = self.format_shapes(last_site=site["name"])
                    raise ValueError(
                        "Error while computing score_parts at site '{}':\n{}\n{}".format(
                            name, exc_value, shapes
                        )
                    ).with_traceback(traceback) from e
                site["unscaled_log_prob"] = value.log_prob
                value = value.scale_terms(site["scale"])
                site["score_parts"] = value
                site["log_prob"] = value.log_prob
                site["log_prob_sum"] = value.log_prob.sum()
                if is_validation_enabled():
                    warn_if_nan(
                        site["log_prob_sum"], "log_prob_sum at site '{}'".format(name)
                    )
                    warn_if_inf(
                        site["log_prob_sum"],
                        "log_prob_sum at site '{}'".format(name),
                        allow_neginf=True,
                    )

    def detach_(self):
        """
        Detach values (in-place) at each sample site of the trace.
        """
        for _, site in self.nodes.items():
            if site["type"] == "sample":
                site["value"] = site["value"].detach()

    @property
    def observation_nodes(self):
        """
        :return: a list of names of observe sites
        """
        return [
            name
            for name, node in self.nodes.items()
            if node["type"] == "sample" and node["is_observed"]
        ]

    @property
    def param_nodes(self):
        """
        :return: a list of names of param sites
        """
        return [name for name, node in self.nodes.items() if node["type"] == "param"]

    @property
    def stochastic_nodes(self):
        """
        :return: a list of names of sample sites
        """
        return [
            name
            for name, node in self.nodes.items()
            if node["type"] == "sample" and not node["is_observed"]
        ]

    @property
    def reparameterized_nodes(self):
        """
        :return: a list of names of sample sites whose stochastic functions
            are reparameterizable primitive distributions
        """
        return [
            name
            for name, node in self.nodes.items()
            if node["type"] == "sample"
            and not node["is_observed"]
            and getattr(node["fn"], "has_rsample", False)
        ]

    @property
    def nonreparam_stochastic_nodes(self):
        """
        :return: a list of names of sample sites whose stochastic functions
            are not reparameterizable primitive distributions
        """
        return list(set(self.stochastic_nodes) - set(self.reparameterized_nodes))

    def iter_stochastic_nodes(self):
        """
        :return: an iterator over stochastic nodes in the trace.
        """
        for name, node in self.nodes.items():
            if node["type"] == "sample" and not node["is_observed"]:
                yield name, node

    def symbolize_dims(self, plate_to_symbol=None):
        """
        Assign unique symbols to all tensor dimensions.
        """
        plate_to_symbol = {} if plate_to_symbol is None else plate_to_symbol
        symbol_to_dim = {}
        for site in self.nodes.values():
            if site["type"] != "sample":
                continue

            # allocate even symbols for plate dims
            dim_to_symbol = {}
            for frame in site["cond_indep_stack"]:
                if frame.vectorized:
                    if frame.name in plate_to_symbol:
                        symbol = plate_to_symbol[frame.name]
                    else:
                        symbol = opt_einsum.get_symbol(2 * len(plate_to_symbol))
                        plate_to_symbol[frame.name] = symbol
                    symbol_to_dim[symbol] = frame.dim
                    dim_to_symbol[frame.dim] = symbol

            # allocate odd symbols for enum dims
            for dim, id_ in site["infer"].get("_dim_to_id", {}).items():
                symbol = opt_einsum.get_symbol(1 + 2 * id_)
                symbol_to_dim[symbol] = dim
                dim_to_symbol[dim] = symbol
            enum_dim = site["infer"].get("_enumerate_dim")
            if enum_dim is not None:
                site["infer"]["_enumerate_symbol"] = dim_to_symbol[enum_dim]
            site["infer"]["_dim_to_symbol"] = dim_to_symbol

        self.plate_to_symbol = plate_to_symbol
        self.symbol_to_dim = symbol_to_dim

    def pack_tensors(self, plate_to_symbol=None):
        """
        Computes packed representations of tensors in the trace.
        This should be called after :meth:`compute_log_prob` or :meth:`compute_score_parts`.
        """
        self.symbolize_dims(plate_to_symbol)
        for site in self.nodes.values():
            if site["type"] != "sample":
                continue
            dim_to_symbol = site["infer"]["_dim_to_symbol"]
            packed = site.setdefault("packed", {})
            try:
                if "score_parts" in site:
                    log_prob, score_function, entropy_term = site["score_parts"]
                    log_prob = pack(log_prob, dim_to_symbol)
                    score_function = pack(score_function, dim_to_symbol)
                    entropy_term = pack(entropy_term, dim_to_symbol)
                    packed["score_parts"] = ScoreParts(
                        log_prob, score_function, entropy_term
                    )
                    packed["log_prob"] = log_prob
                    packed["unscaled_log_prob"] = pack(
                        site["unscaled_log_prob"], dim_to_symbol
                    )
                elif "log_prob" in site:
                    packed["log_prob"] = pack(site["log_prob"], dim_to_symbol)
                    packed["unscaled_log_prob"] = pack(
                        site["unscaled_log_prob"], dim_to_symbol
                    )
            except ValueError as e:
                _, exc_value, traceback = sys.exc_info()
                shapes = self.format_shapes(last_site=site["name"])
                raise ValueError(
                    "Error while packing tensors at site '{}':\n  {}\n{}".format(
                        site["name"], exc_value, shapes
                    )
                ).with_traceback(traceback) from e

    def format_shapes(self, title="Trace Shapes:", last_site=None):
        """
        Returns a string showing a table of the shapes of all sites in the
        trace.
        """
        if not self.nodes:
            return title
        rows = [[title]]

        rows.append(["Param Sites:"])
        for name, site in self.nodes.items():
            if site["type"] == "param":
                rows.append([name, None] + [str(size) for size in site["value"].shape])
            if name == last_site:
                break

        rows.append(["Sample Sites:"])
        for name, site in self.nodes.items():
            if site["type"] == "sample":
                # param shape
                batch_shape = getattr(site["fn"], "batch_shape", ())
                event_shape = getattr(site["fn"], "event_shape", ())
                rows.append(
                    [name + " dist", None]
                    + [str(size) for size in batch_shape]
                    + ["|", None]
                    + [str(size) for size in event_shape]
                )

                # value shape
                event_dim = len(event_shape)
                shape = getattr(site["value"], "shape", ())
                batch_shape = shape[: len(shape) - event_dim]
                event_shape = shape[len(shape) - event_dim :]
                rows.append(
                    ["value", None]
                    + [str(size) for size in batch_shape]
                    + ["|", None]
                    + [str(size) for size in event_shape]
                )

                # log_prob shape
                if "log_prob" in site:
                    batch_shape = getattr(site["log_prob"], "shape", ())
                    rows.append(
                        ["log_prob", None]
                        + [str(size) for size in batch_shape]
                        + ["|", None]
                    )
            if name == last_site:
                break

        return _format_table(rows)


def _format_table(rows):
    """
    Formats a right justified table using None as column separator.
    """
    # compute column widths
    column_widths = [0, 0, 0]
    for row in rows:
        widths = [0, 0, 0]
        j = 0
        for cell in row:
            if cell is None:
                j += 1
            else:
                widths[j] += 1
        for j in range(3):
            column_widths[j] = max(column_widths[j], widths[j])

    # justify columns
    for i, row in enumerate(rows):
        cols = [[], [], []]
        j = 0
        for cell in row:
            if cell is None:
                j += 1
            else:
                cols[j].append(cell)
        cols = [
            [""] * (width - len(col)) + col
            if direction == "r"
            else col + [""] * (width - len(col))
            for width, col, direction in zip(column_widths, cols, "rrl")
        ]
        rows[i] = sum(cols, [])

    # compute cell widths
    cell_widths = [0] * len(rows[0])
    for row in rows:
        for j, cell in enumerate(row):
            cell_widths[j] = max(cell_widths[j], len(cell))

    # justify cells
    return "\n".join(
        " ".join(cell.rjust(width) for cell, width in zip(row, cell_widths))
        for row in rows
    )<|MERGE_RESOLUTION|>--- conflicted
+++ resolved
@@ -199,18 +199,12 @@
                     except ValueError as e:
                         _, exc_value, traceback = sys.exc_info()
                         shapes = self.format_shapes(last_site=site["name"])
-<<<<<<< HEAD
-                        raise ValueError("Error while computing log_prob_sum at site '{}':\n{}\n"
-                                         .format(name, exc_value, shapes)).with_traceback(traceback)
-                    log_p = scale_tensor(log_p, site["scale"]).sum()
-=======
                         raise ValueError(
                             "Error while computing log_prob_sum at site '{}':\n{}\n{}\n".format(
                                 name, exc_value, shapes
                             )
                         ).with_traceback(traceback) from e
-                    log_p = scale_and_mask(log_p, site["scale"], site["mask"]).sum()
->>>>>>> 74754e4d
+                    log_p = scale_tensor(log_p, site["scale"]).sum()
                     site["log_prob_sum"] = log_p
                     if is_validation_enabled():
                         warn_if_nan(log_p, "log_prob_sum at site '{}'".format(name))
