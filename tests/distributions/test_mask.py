# Copyright (c) 2017-2019 Uber Technologies, Inc.
# SPDX-License-Identifier: Apache-2.0

import pytest
import torch
from torch import tensor
from torch.distributions import kl_divergence

from pyro.distributions.torch import Bernoulli, Normal
<<<<<<< HEAD
from pyro.distributions.util import mask_tensor
=======
from pyro.distributions.util import broadcast_shape, scale_and_mask
>>>>>>> 74754e4d
from tests.common import assert_equal


def checker_mask(shape):
    mask = tensor(0.0)
    for size in shape:
        mask = mask.unsqueeze(-1) + torch.arange(float(size))
    return mask.fmod(2).bool()


@pytest.mark.parametrize(
    "batch_dim,mask_dim", [(b, m) for b in range(3) for m in range(1 + b)]
)
@pytest.mark.parametrize("event_dim", [0, 1, 2])
def test_mask(batch_dim, event_dim, mask_dim):
    # Construct base distribution.
    shape = torch.Size([2, 3, 4, 5, 6][: batch_dim + event_dim])
    batch_shape = shape[:batch_dim]
    mask_shape = batch_shape[batch_dim - mask_dim :]
    base_dist = Bernoulli(0.1).expand_by(shape).to_event(event_dim)

    # Construct masked distribution.
    mask = checker_mask(mask_shape)
    dist = base_dist.mask(mask)

    # Check shape.
    sample = base_dist.sample()
    assert dist.batch_shape == base_dist.batch_shape
    assert dist.event_shape == base_dist.event_shape
    assert sample.shape == sample.shape
    assert dist.log_prob(sample).shape == base_dist.log_prob(sample).shape

    # Check values.
    assert_equal(dist.mean, base_dist.mean)
    assert_equal(dist.variance, base_dist.variance)
<<<<<<< HEAD
    assert_equal(dist.log_prob(sample),
                 mask_tensor(base_dist.log_prob(sample), mask=mask))
    assert_equal(dist.score_parts(sample),
                 base_dist.score_parts(sample).mask_terms(mask=mask), prec=0)
=======
    assert_equal(
        dist.log_prob(sample), scale_and_mask(base_dist.log_prob(sample), mask=mask)
    )
    assert_equal(
        dist.score_parts(sample),
        base_dist.score_parts(sample).scale_and_mask(mask=mask),
        prec=0,
    )
>>>>>>> 74754e4d
    if not dist.event_shape:
        assert_equal(dist.enumerate_support(), base_dist.enumerate_support())
        assert_equal(
            dist.enumerate_support(expand=True),
            base_dist.enumerate_support(expand=True),
        )
        assert_equal(
            dist.enumerate_support(expand=False),
            base_dist.enumerate_support(expand=False),
        )


@pytest.mark.parametrize("mask", [False, True, torch.tensor(False), torch.tensor(True)])
def test_mask_type(mask):
    p = Normal(torch.randn(2, 2), torch.randn(2, 2).exp())
    p_masked = p.mask(mask)
    if isinstance(mask, bool):
        mask = torch.tensor(mask)

    x = p.sample()
    actual = p_masked.log_prob(x)
    expected = p.log_prob(x) * mask.float()
    assert_equal(actual, expected)

    actual = p_masked.score_parts(x)
    expected = p.score_parts(x)
    for a, e in zip(actual, expected):
        if isinstance(e, torch.Tensor):
            e = e * mask.float()
        assert_equal(a, e)


<<<<<<< HEAD
@pytest.mark.parametrize('batch_shape,mask_shape', [
    ([2], [3]),
    ([2], [1, 3]),
    ([2, 1], [3, 2]),
])
def test_mask_invalid_shape(batch_shape, mask_shape):
    dist = Bernoulli(0.1).expand_by(batch_shape)
    mask = checker_mask(mask_shape)
    with pytest.raises(ValueError):
        dist.mask(mask)
=======
@pytest.mark.parametrize("event_shape", [(), (4,)])
@pytest.mark.parametrize("dist_shape", [(), (3,), (2, 1), (2, 3)])
@pytest.mark.parametrize("mask_shape", [(), (3,), (2, 1), (2, 3)])
def test_broadcast(event_shape, dist_shape, mask_shape):
    mask = torch.empty(torch.Size(mask_shape)).bernoulli_(0.5).bool()
    base_dist = Normal(torch.zeros(dist_shape + event_shape), 1.0)
    base_dist = base_dist.to_event(len(event_shape))
    assert base_dist.batch_shape == dist_shape
    assert base_dist.event_shape == event_shape

    d = base_dist.mask(mask)
    d_shape = broadcast_shape(mask.shape, base_dist.batch_shape)
    assert d.batch_shape == d_shape
    assert d.event_shape == event_shape
>>>>>>> 74754e4d


def test_kl_divergence():
    mask = torch.tensor([[0, 1], [1, 1]]).bool()
    p = Normal(torch.randn(2, 2), torch.randn(2, 2).exp())
    q = Normal(torch.randn(2, 2), torch.randn(2, 2).exp())
    expected = kl_divergence(p.to_event(2), q.to_event(2))
    actual = kl_divergence(
        p.mask(mask).to_event(2), q.mask(mask).to_event(2)
    ) + kl_divergence(p.mask(~mask).to_event(2), q.mask(~mask).to_event(2))
    assert_equal(actual, expected)


@pytest.mark.parametrize(
    "p_mask", [False, True, torch.tensor(False), torch.tensor(True)]
)
@pytest.mark.parametrize(
    "q_mask", [False, True, torch.tensor(False), torch.tensor(True)]
)
def test_kl_divergence_type(p_mask, q_mask):
    p = Normal(torch.randn(2, 2), torch.randn(2, 2).exp())
    q = Normal(torch.randn(2, 2), torch.randn(2, 2).exp())
    mask = (
        (torch.tensor(p_mask) if isinstance(p_mask, bool) else p_mask)
        & (torch.tensor(q_mask) if isinstance(q_mask, bool) else q_mask)
    ).expand(2, 2)

    expected = kl_divergence(p, q)
    expected[~mask] = 0

    actual = kl_divergence(p.mask(p_mask), q.mask(q_mask))
    if p_mask is False or q_mask is False:
        assert isinstance(actual, float) and actual == 0.0
    else:
        assert_equal(actual, expected)


class NormalBomb(Normal):
    def log_prob(self, value):
        raise ValueError("Should not be called")

    def score_parts(self, value):
        raise ValueError("Should not be called")


@pytest.mark.parametrize("shape", [None, (), (4,), (3, 2)], ids=str)
def test_mask_noop(shape):
    d = NormalBomb(0, 1).mask(False)
    if shape is not None:
        d = d.expand(shape)
    x = d.sample()

    actual = d.log_prob(x)
    assert_equal(actual, torch.zeros(shape if shape else ()))

    actual = d.score_parts(x)
    assert_equal(actual.log_prob, torch.zeros(shape if shape else ()))<|MERGE_RESOLUTION|>--- conflicted
+++ resolved
@@ -7,11 +7,7 @@
 from torch.distributions import kl_divergence
 
 from pyro.distributions.torch import Bernoulli, Normal
-<<<<<<< HEAD
 from pyro.distributions.util import mask_tensor
-=======
-from pyro.distributions.util import broadcast_shape, scale_and_mask
->>>>>>> 74754e4d
 from tests.common import assert_equal
 
 
@@ -47,21 +43,14 @@
     # Check values.
     assert_equal(dist.mean, base_dist.mean)
     assert_equal(dist.variance, base_dist.variance)
-<<<<<<< HEAD
-    assert_equal(dist.log_prob(sample),
-                 mask_tensor(base_dist.log_prob(sample), mask=mask))
-    assert_equal(dist.score_parts(sample),
-                 base_dist.score_parts(sample).mask_terms(mask=mask), prec=0)
-=======
     assert_equal(
-        dist.log_prob(sample), scale_and_mask(base_dist.log_prob(sample), mask=mask)
+        dist.log_prob(sample), mask_tensor(base_dist.log_prob(sample), mask=mask)
     )
     assert_equal(
         dist.score_parts(sample),
-        base_dist.score_parts(sample).scale_and_mask(mask=mask),
+        base_dist.score_parts(sample).mask_terms(mask=mask),
         prec=0,
     )
->>>>>>> 74754e4d
     if not dist.event_shape:
         assert_equal(dist.enumerate_support(), base_dist.enumerate_support())
         assert_equal(
@@ -94,33 +83,19 @@
         assert_equal(a, e)
 
 
-<<<<<<< HEAD
-@pytest.mark.parametrize('batch_shape,mask_shape', [
-    ([2], [3]),
-    ([2], [1, 3]),
-    ([2, 1], [3, 2]),
-])
+@pytest.mark.parametrize(
+    "batch_shape,mask_shape",
+    [
+        ([2], [3]),
+        ([2], [1, 3]),
+        ([2, 1], [3, 2]),
+    ],
+)
 def test_mask_invalid_shape(batch_shape, mask_shape):
     dist = Bernoulli(0.1).expand_by(batch_shape)
     mask = checker_mask(mask_shape)
     with pytest.raises(ValueError):
         dist.mask(mask)
-=======
-@pytest.mark.parametrize("event_shape", [(), (4,)])
-@pytest.mark.parametrize("dist_shape", [(), (3,), (2, 1), (2, 3)])
-@pytest.mark.parametrize("mask_shape", [(), (3,), (2, 1), (2, 3)])
-def test_broadcast(event_shape, dist_shape, mask_shape):
-    mask = torch.empty(torch.Size(mask_shape)).bernoulli_(0.5).bool()
-    base_dist = Normal(torch.zeros(dist_shape + event_shape), 1.0)
-    base_dist = base_dist.to_event(len(event_shape))
-    assert base_dist.batch_shape == dist_shape
-    assert base_dist.event_shape == event_shape
-
-    d = base_dist.mask(mask)
-    d_shape = broadcast_shape(mask.shape, base_dist.batch_shape)
-    assert d.batch_shape == d_shape
-    assert d.event_shape == event_shape
->>>>>>> 74754e4d
 
 
 def test_kl_divergence():
